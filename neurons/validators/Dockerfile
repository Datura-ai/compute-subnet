--- conflicted
+++ resolved
@@ -25,13 +25,6 @@
 
 COPY . .
 
-<<<<<<< HEAD
-=======
-FROM nvidia/cuda:12.8.0-devel-ubuntu24.04 AS cuda-build
-
-RUN apt-get update && apt-get install -y cmake g++ wget nvidia-cuda-toolkit
-  
->>>>>>> e86c4076
 FROM $BASE_IMAGE AS secondary-image
 LABEL builder=false
 
