--- conflicted
+++ resolved
@@ -57,11 +57,7 @@
         task_service = TaskService(
             ssh_service=ssh_service,
             redis_service=self.redis_service,
-<<<<<<< HEAD
-            file_encrypt_service=self.file_encrypt_service
-=======
             file_encrypt_service=self.file_encrypt_service,
->>>>>>> 90bd9bf6
         )
         self.docker_service = DockerService(
             ssh_service=ssh_service,
