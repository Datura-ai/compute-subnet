import asyncio
import logging
import traceback

import bittensor
import numpy as np
from bittensor.utils.weight_utils import (
    convert_weights_and_uids_for_emit,
    process_weights_for_netuid,
)
from payload_models.payloads import MinerJobRequestPayload
from substrateinterface import SubstrateInterface

from core.config import settings
from core.db import get_db
from daos.executor import ExecutorDao
from daos.task import TaskDao
from services.miner_service import MinerService
from services.ssh_service import SSHService
from services.task_service import TaskService
<<<<<<< HEAD
from services.miner_service import MinerService
from services.docker_service import DockerService
from daos.task import TaskDao
from daos.executor import ExecutorDao
import numpy as np
from payload_models.payloads import MinerJobRequestPayload

=======
>>>>>>> c2621aac

logger = logging.getLogger(__name__)

SYNC_CYCLE = 12
WEIGHT_MAX_COUNTER = 6


class Validator:
    wallet: bittensor.wallet
    subtensor: bittensor.subtensor
    netuid: int

    def __init__(self):
        self.config = settings.get_bittensor_config()

        self.wallet = settings.get_bittensor_wallet()
        self.netuid = settings.BITTENSOR_NETUID
        self.subtensor = bittensor.subtensor(config=self.config)
        self.metagraph = self.subtensor.metagraph(netuid=self.netuid)
        self.my_uid = self.metagraph.hotkeys.index(self.wallet.hotkey.ss58_address)
        self.node = SubstrateInterface(url=self.config.subtensor.chain_endpoint)

        self.should_exit = False
        self.is_running = False

        # set miner service
        session = next(get_db())
        self.task_dao = TaskDao(session=session)
        executor_dao = ExecutorDao(session=session)

        # Get network tempo
        self.tempo = self.subtensor.tempo(self.netuid)
        self.weights_rate_limit = self.get_weights_rate_limit()

        ssh_service = SSHService()
<<<<<<< HEAD
        task_service = TaskService(task_dao=self.task_dao, ssh_service=ssh_service, executor_dao=executor_dao)
        docker_service = DockerService(ssh_service=ssh_service, executor_dao=executor_dao)
        self.miner_service = MinerService(ssh_service=ssh_service, task_service=task_service, docker_service=docker_service)
        
        self.weight_counter = 0
        
    def get_subtensor(self):
        return bittensor.subtensor(config=self.config)
        
=======
        task_service = TaskService(
            task_dao=self.task_dao, ssh_service=ssh_service, executor_dao=executor_dao
        )
        self.miner_service = MinerService(ssh_service=ssh_service, task_service=task_service)

>>>>>>> c2621aac
    def check_registered(self, subtensor: bittensor.subtensor):
        try:
            if not subtensor.is_hotkey_registered(
                netuid=self.netuid,
                hotkey_ss58=self.wallet.get_hotkey().ss58_address,
            ):
                bittensor.logging.error(
                    f"Wallet: {self.wallet} is not registered on netuid {self.netuid}."
                    f" Please register the hotkey using `btcli subnets register` before trying again"
                )
                exit()
            bittensor.logging.info("Validator is registered")
        except Exception as e:
            bittensor.logging.error("Checking validator registered failed: %s", str(e))

    def fetch_miners(self, subtensor: bittensor.subtensor):
        metagraph = subtensor.metagraph(netuid=self.netuid)
        miners = [
            neuron
            for neuron in metagraph.neurons
            if neuron.axon_info.is_serving
            and (
                not settings.DEBUG
                or not settings.DEBUG_MINER_HOTKEY
                or settings.DEBUG_MINER_HOTKEY == neuron.axon_info.hotkey
            )
        ]
        bittensor.logging.info("Found %d miners", "fetch_miners", "fetch_miners", len(miners))
        return miners

    def get_my_uid(self, subtensor: bittensor.subtensor):
        return subtensor.get_uid_for_hotkey_on_subnet(
            hotkey_ss58=self.wallet.get_hotkey().ss58_address, netuid=self.netuid
        )

    def set_weights(self, miners, subtensor: bittensor.subtensor):
        scores = self.task_dao.get_scores_for_last_epoch(self.tempo)

        hotkey_to_score = {score.miner_hotkey: score.total_score for score in scores}

        uids = np.zeros(len(miners), dtype=np.int64)
        weights = np.zeros(len(miners), dtype=np.float32)
        for ind, miner in enumerate(miners):
            uids[ind] = miner.uid
            weights[ind] = hotkey_to_score.get(miner.hotkey, 0.0)

        bittensor.logging.info(f"uids: {uids}")
        bittensor.logging.info(f"weights: {weights}")

        metagraph = subtensor.metagraph(netuid=self.netuid)
        processed_uids, processed_weights = process_weights_for_netuid(
            uids=uids,
            weights=weights,
            netuid=self.netuid,
            subtensor=subtensor,
            metagraph=metagraph,
        )

        bittensor.logging.info(f"processed_uids: {processed_uids}")
        bittensor.logging.info(f"processed_weights: {processed_weights}")

        uint_uids, uint_weights = convert_weights_and_uids_for_emit(
            uids=processed_uids, weights=processed_weights
        )

        bittensor.logging.info(f"uint_uids: {uint_uids}")
        bittensor.logging.info(f"uint_weights: {uint_weights}")

        result, msg = subtensor.set_weights(
            wallet=self.wallet,
            netuid=self.netuid,
            uids=uint_uids,
            weights=uint_weights,
            wait_for_finalization=False,
            wait_for_inclusion=False,
        )
        if result is True:
            bittensor.logging.info("set_weights on chain successfully!")
        else:
            bittensor.logging.error("set_weights failed", msg)

    def get_last_update(self, block):
        try:
            last_update_blocks = (
                block
                - self.node.query("SubtensorModule", "LastUpdate", [self.netuid]).value[self.my_uid]
            )
        except Exception:
            bittensor.logging.error(f"Error getting last update: {traceback.format_exc()}")
            # means that the validator is not registered yet. The validator should break if this is the case anyways
            last_update_blocks = 1000

        bittensor.logging.info(f"last set weights successfully {last_update_blocks} blocks ago")
        return last_update_blocks

    def get_current_block(self):
        return self.node.query("System", "Number", []).value

    def get_weights_rate_limit(self):
        return self.node.query("SubtensorModule", "WeightsSetRateLimit", [self.netuid]).value

    async def should_set_weights(self) -> bool:
        """Check if current block is for setting weights."""
        try:
            current_block = self.get_current_block()
            last_update = self.get_last_update(current_block)
            blocks_till_epoch = self.tempo - (current_block + self.netuid + 1) % (self.tempo + 1)
            bittensor.logging.info(
                "Checking should set weights(weights_rate_limit=%d, tempo=%d): current_block=%d, last_update=%d, blocks_till_epoch=%d",
                "should_set_weights",
                "should_set_weights",
                self.weights_rate_limit,
                self.tempo,
                current_block,
                last_update,
                blocks_till_epoch,
            )
            return last_update >= self.tempo * 2 or (
                blocks_till_epoch < 20 and last_update >= self.weights_rate_limit
            )
        except Exception as e:
            bittensor.logging.error(
                "Checking set weights failed: error=%s",
                "should_set_weights",
                "should_set_weights",
                str(e),
            )
            return False

    async def sync(self):
        subtensor = self.subtensor
        # check registered
        self.check_registered(subtensor)

        # fetch miners
        try:
            miners = self.fetch_miners(subtensor)
        except Exception:
            miners = []

        if await self.should_set_weights():
            self.set_weights(miners, subtensor)

        current_block = self.get_current_block()
        if current_block % settings.BLOCKS_FOR_JOB == 0:
            bittensor.logging.info(
                "Send jobs to %d miners at block(%d)", "sync", "sync", len(miners), current_block
            )

            # request jobs
            jobs = [
                asyncio.create_task(
                    asyncio.wait_for(
                        self.miner_service.request_job_to_miner(
                            payload=MinerJobRequestPayload(
                                miner_hotkey=miner.hotkey,
                                miner_address=miner.axon_info.ip,
                                miner_port=miner.axon_info.port,
                            )
                        ),
                        timeout=60 * 5,
                    )
                )
                for miner in miners
            ]

            await asyncio.gather(*jobs, return_exceptions=True)
        else:
            remaining_blocks = (
                current_block // settings.BLOCKS_FOR_JOB + 1
            ) * settings.BLOCKS_FOR_JOB - current_block
            bittensor.logging.info(
                "Remaining blocks %d for next job", "sync", "sync", remaining_blocks
            )

    async def start(self):
        bittensor.logging.info("Start Validator in background")
        try:
            while not self.should_exit:
                await self.sync()

                # sync every 10 mins
                await asyncio.sleep(SYNC_CYCLE)

        except KeyboardInterrupt:
            logger.error("Miner killed by keyboard interrupt.")
            exit()
        except Exception:
            logger.error(traceback.format_exc())

    async def stop(self):
        bittensor.logging.info("Stop Validator process")
        self.should_exit = True<|MERGE_RESOLUTION|>--- conflicted
+++ resolved
@@ -18,16 +18,12 @@
 from services.miner_service import MinerService
 from services.ssh_service import SSHService
 from services.task_service import TaskService
-<<<<<<< HEAD
-from services.miner_service import MinerService
 from services.docker_service import DockerService
 from daos.task import TaskDao
 from daos.executor import ExecutorDao
 import numpy as np
 from payload_models.payloads import MinerJobRequestPayload
 
-=======
->>>>>>> c2621aac
 
 logger = logging.getLogger(__name__)
 
@@ -63,7 +59,6 @@
         self.weights_rate_limit = self.get_weights_rate_limit()
 
         ssh_service = SSHService()
-<<<<<<< HEAD
         task_service = TaskService(task_dao=self.task_dao, ssh_service=ssh_service, executor_dao=executor_dao)
         docker_service = DockerService(ssh_service=ssh_service, executor_dao=executor_dao)
         self.miner_service = MinerService(ssh_service=ssh_service, task_service=task_service, docker_service=docker_service)
@@ -73,13 +68,11 @@
     def get_subtensor(self):
         return bittensor.subtensor(config=self.config)
         
-=======
         task_service = TaskService(
             task_dao=self.task_dao, ssh_service=ssh_service, executor_dao=executor_dao
         )
         self.miner_service = MinerService(ssh_service=ssh_service, task_service=task_service)
 
->>>>>>> c2621aac
     def check_registered(self, subtensor: bittensor.subtensor):
         try:
             if not subtensor.is_hotkey_registered(
