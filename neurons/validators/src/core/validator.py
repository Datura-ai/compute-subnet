--- conflicted
+++ resolved
@@ -13,19 +13,11 @@
 
 from core.config import settings
 from core.db import get_db
+from daos.executor import ExecutorDao
 from daos.task import TaskDao
 from services.miner_service import MinerService
 from services.ssh_service import SSHService
 from services.task_service import TaskService
-<<<<<<< HEAD
-=======
-from services.miner_service import MinerService
-from daos.task import TaskDao
-from daos.executor import ExecutorDao
-import numpy as np
-from payload_models.payloads import MinerJobRequestPayload
-
->>>>>>> 9dd5c03e
 
 logger = logging.getLogger(__name__)
 
@@ -61,7 +53,9 @@
         self.weights_rate_limit = self.get_weights_rate_limit()
 
         ssh_service = SSHService()
-        task_service = TaskService(task_dao=self.task_dao, ssh_service=ssh_service, executor_dao=executor_dao)
+        task_service = TaskService(
+            task_dao=self.task_dao, ssh_service=ssh_service, executor_dao=executor_dao
+        )
         self.miner_service = MinerService(ssh_service=ssh_service, task_service=task_service)
 
     def check_registered(self, subtensor: bittensor.subtensor):
