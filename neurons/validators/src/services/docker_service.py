import asyncio
import logging
import time
from typing import Annotated
from uuid import uuid4

import aiohttp
import asyncssh
import bittensor
from datura.requests.miner_requests import ExecutorSSHInfo
from fastapi import Depends
from payload_models.payloads import (
    ContainerCreatedResult,
    ContainerCreateRequest,
    ContainerDeleteRequest,
    ContainerStartRequest,
    ContainerStopRequest,
    FailedContainerErrorCodes,
    FailedContainerRequest,
)
from protocol.vc_protocol.compute_requests import RentedMachine

from core.utils import _m, get_extra_info
<<<<<<< HEAD
from services.redis_service import (
    RedisService,
    AVAILABLE_PORT_MAPS_PREFIX,
    STREAMING_LOG_CHANNEL,
)
=======
from services.redis_service import AVAILABLE_PORT_MAPS_PREFIX, RedisService
>>>>>>> a45ea81e
from services.ssh_service import SSHService

logger = logging.getLogger(__name__)

REPOSITORYS = [
    "daturaai/compute-subnet-executor:latest",
    "daturaai/compute-subnet-executor-runner:latest",
    "containrrr/watchtower:1.7.1",
    "daturaai/pytorch",
    "daturaai/ubuntu",
]


class DockerService:
    def __init__(
        self,
        ssh_service: Annotated[SSHService, Depends(SSHService)],
        redis_service: Annotated[RedisService, Depends(RedisService)],
    ):
        self.ssh_service = ssh_service
        self.redis_service = redis_service
        self.lock = asyncio.Lock()
        self.logs_queue: list[dict] = []
        self.logs_time_clock_set = False

    async def generate_portMappings(self, miner_hotkey, executor_id, internal_ports=None):
        try:
            docker_internal_ports = [22, 20000, 20001, 20002, 20003]
            if internal_ports:
                docker_internal_ports = internal_ports

            key = f"{AVAILABLE_PORT_MAPS_PREFIX}:{miner_hotkey}:{executor_id}"
            available_port_maps = await self.redis_service.lrange(key)

            logger.info(f"available_port_maps: {key}, {available_port_maps}")

            mappings = []
            for i, docker_port in enumerate(docker_internal_ports):
                if i < len(available_port_maps):
                    internal_port, external_port = map(
                        int, available_port_maps[i].decode().split(",")
                    )
                    mappings.append((docker_port, internal_port, external_port))
                else:
                    break
            return mappings
        except Exception as e:
            logger.error(f"Error generating port mappings: {e}", exc_info=True)
            return []

<<<<<<< HEAD
    async def execute_and_stream_logs(
        self,
        ssh_client: asyncssh.SSHClientConnection,
        command: str,
        type: str,
    ):
        result = True
        async with ssh_client.create_process(command) as process:
            async for line in process.stdout:
                async with self.lock:
                    self.logs_queue.append({
                        "log_text": line.strip(),
                        "log_status": 'success',
                        "type": type,
                    })

            async for line in process.stderr:
                result = False
                async with self.lock:
                    self.logs_queue.append({
                        "log_text": line.strip(),
                        "log_status": 'error',
                        "type": type,
                    })

        return result

    async def handle_stream_logs(
        self,
        miner_hotkey,
        executor_id,
    ):
        default_extra = {
            "miner_hotkey": miner_hotkey,
            "executor_uuid": executor_id,
        }

        while True:
            await asyncio.sleep(5)

            async with self.lock:
                logs_to_process = self.logs_queue[:]
                self.logs_queue.clear()

            if logs_to_process:
                try:
                    await self.redis_service.publish(
                        STREAMING_LOG_CHANNEL,
                        {
                            "logs": logs_to_process,
                            "miner_hotkey": miner_hotkey,
                            "executor_uuid": executor_id,
                        },
                    )

                    logger.info(
                        _m(
                            f"Successfully published {len(logs_to_process)} logs",
                            extra=get_extra_info(default_extra),
                        )
                    )

                except Exception as e:
                    logger.error(
                        _m(
                            f"Error publishing log stream",
                            extra=get_extra_info({**default_extra, "error": str(e)}),
                        ),
                        exc_info=True,
                    )

            if not self.logs_time_clock_set:
                break
=======
    async def check_container_running(
        self, ssh_client: asyncssh.SSHClientConnection, container_name: str, timeout: int = 10
    ):
        """Check if the container is running"""
        start_time = time.time()
        while time.time() - start_time < timeout:
            result = await ssh_client.run(f"docker ps -q -f name={container_name}")
            if result.stdout.strip():
                return True
            await asyncio.sleep(1)
        return False
>>>>>>> a45ea81e

    async def create_container(
        self,
        payload: ContainerCreateRequest,
        executor_info: ExecutorSSHInfo,
        keypair: bittensor.Keypair,
        private_key: str,
    ):
        default_extra = {
            "miner_hotkey": payload.miner_hotkey,
            "executor_uuid": payload.executor_id,
            "executor_ip_address": executor_info.address,
            "executor_port": executor_info.port,
            "executor_ssh_username": executor_info.ssh_username,
            "executor_ssh_port": executor_info.ssh_port,
            "debug": payload.debug,
        }

        logger.info(
            _m(
                "Create Docker Container",
                extra=get_extra_info({**default_extra, "payload": str(payload)}),
            ),
        )
        custom_options = payload.custom_options
        # generate port maps
        if custom_options and custom_options.internal_ports:
            port_maps = await self.generate_portMappings(
                payload.miner_hotkey, payload.executor_id, custom_options.internal_ports
            )
        else:
            port_maps = await self.generate_portMappings(payload.miner_hotkey, payload.executor_id)

        if not port_maps:
            log_text = "No port mappings found"
            logger.error(log_text)
            return FailedContainerRequest(
                miner_hotkey=payload.miner_hotkey,
                executor_id=payload.executor_id,
                msg=str(log_text),
                error_code=FailedContainerErrorCodes.NoPortMappings,
            )

        private_key = self.ssh_service.decrypt_payload(keypair.ss58_address, private_key)
        pkey = asyncssh.import_private_key(private_key)

        async with asyncssh.connect(
            host=executor_info.address,
            port=executor_info.ssh_port,
            username=executor_info.ssh_username,
            client_keys=[pkey],
            known_hosts=None,
        ) as ssh_client:
            # check docker image exists
            logger.info(
                _m(
                    "Checking if docker image exists",
                    extra=get_extra_info({**default_extra, "docker_image": payload.docker_image}),
                ),
            )
            result = await ssh_client.run(f"docker inspect --type=image {payload.docker_image}")

            # Read the output and error streams
            output = result.stdout
            error = result.stderr

            if error:
                logger.info(
                    _m(
                        "Pulling docker image",
                        extra=get_extra_info(
                            {**default_extra, "docker_image": payload.docker_image}
                        ),
                    ),
                )
                result = await ssh_client.run(f"docker pull {payload.docker_image}")

                # Read the output and error streams
                output = result.stdout
                error = result.stderr

                # Log the output and error
                if output:
                    logger.info(
                        _m(
                            "Docker pull output",
                            extra=get_extra_info({**default_extra, "output": output}),
                        ),
                    )
                if error:
                    logger.error(
                        _m(
                            "Docker pull error",
                            extra=get_extra_info({**default_extra, "error": error}),
                        ),
                    )
            else:
                logger.info(
                    _m(
                        "Docker image already exists locally",
                        extra=get_extra_info(
                            {**default_extra, "docker_image": payload.docker_image}
                        ),
                    ),
                )

            port_flags = " ".join(
                [f"-p {internal_port}:{docker_port}" for docker_port, internal_port, _ in port_maps]
            )

            # creat docker volume
            uuid = uuid4()
            volume_name = f"volume_{uuid}"
            await ssh_client.run(f"docker volume create {volume_name}")

            logger.info(
                _m(
                    "Created Docker Volume",
                    extra=get_extra_info({**default_extra, "volume_name": volume_name}),
                ),
            )

            # create docker container with the port map & resource
            container_name = f"container_{uuid}"

            # Prepare extra options
            volume_flags = (
                " ".join([f"-v {volume}" for volume in custom_options.volumes])
                if custom_options and custom_options.volumes
                else ""
            )
            entrypoint_flag = (
                f"--entrypoint {custom_options.entrypoint}"
                if custom_options
                and custom_options.entrypoint
                and custom_options.entrypoint.strip()
                else ""
            )
            env_flags = (
                " ".join([f"-e {key}={value}" for key, value in custom_options.environment.items()])
                if custom_options and custom_options.environment
                else ""
            )
            startup_commands = (
                f"{custom_options.startup_commands}"
                if custom_options
                and custom_options.startup_commands
                and custom_options.startup_commands.strip()
                else ""
            )

            if payload.debug:
                await ssh_client.run(
                    f'docker run -d {port_flags} -v "/var/run/docker.sock:/var/run/docker.sock" {volume_flags} {entrypoint_flag} -e PUBLIC_KEY="{payload.user_public_key}" {env_flags} --mount source={volume_name},target=/root --name {container_name} {payload.docker_image} {startup_commands}'
                )
            else:
                await ssh_client.run(
                    f'docker run -d {port_flags} {volume_flags} {entrypoint_flag} -e PUBLIC_KEY="{payload.user_public_key}" {env_flags} --mount source={volume_name},target=/root --gpus all --name {container_name}  {payload.docker_image} {startup_commands}'
                )

            # check if the container is running correctly
            if not await self.check_container_running(ssh_client, container_name):
                log_text = _m(
                    "Run docker run command but container is not running",
                    extra=get_extra_info({**default_extra, "container_name": container_name}),
                )
                logger.error(log_text)
                return FailedContainerRequest(
                    miner_hotkey=payload.miner_hotkey,
                    executor_id=payload.executor_id,
                    msg=str(log_text),
                    error_code=FailedContainerErrorCodes.ContainerNotRunning,
                )

            logger.info(
                _m(
                    "Created Docker Container",
                    extra=get_extra_info({**default_extra, "container_name": container_name}),
                ),
            )

            await self.redis_service.add_rented_machine(
                RentedMachine(
                    miner_hotkey=payload.miner_hotkey,
                    executor_id=payload.executor_id,
                    executor_ip_address=executor_info.address,
                    executor_ip_port=str(executor_info.port),
                )
            )

            return ContainerCreatedResult(
                container_name=container_name,
                volume_name=volume_name,
                port_maps=[
                    (docker_port, external_port) for docker_port, _, external_port in port_maps
                ],
            )

    async def stop_container(
        self,
        payload: ContainerStopRequest,
        executor_info: ExecutorSSHInfo,
        keypair: bittensor.Keypair,
        private_key: str,
    ):
        default_extra = {
            "miner_hotkey": payload.miner_hotkey,
            "executor_uuid": payload.executor_id,
            "executor_ip_address": executor_info.address,
            "executor_port": executor_info.port,
            "executor_ssh_username": executor_info.ssh_username,
            "executor_ssh_port": executor_info.ssh_port,
        }

        logger.info(
            _m(
                "Stop Docker Container", extra=get_extra_info({**default_extra, "payload": payload})
            ),
        )

        private_key = self.ssh_service.decrypt_payload(keypair.ss58_address, private_key)
        pkey = asyncssh.import_private_key(private_key)

        async with asyncssh.connect(
            host=executor_info.address,
            port=executor_info.ssh_port,
            username=executor_info.ssh_username,
            client_keys=[pkey],
            known_hosts=None,
        ) as ssh_client:
            await ssh_client.run(f"docker stop {payload.container_name}")

            logger.info(
                _m(
                    "Stopped Docker Container",
                    extra=get_extra_info(
                        {**default_extra, "container_name": payload.container_name}
                    ),
                ),
            )

    async def start_container(
        self,
        payload: ContainerStartRequest,
        executor_info: ExecutorSSHInfo,
        keypair: bittensor.Keypair,
        private_key: str,
    ):
        default_extra = {
            "miner_hotkey": payload.miner_hotkey,
            "executor_uuid": payload.executor_id,
            "executor_ip_address": executor_info.address,
            "executor_port": executor_info.port,
            "executor_ssh_username": executor_info.ssh_username,
            "executor_ssh_port": executor_info.ssh_port,
        }

        logger.info(
            _m(
                "Restart Docker Container",
                extra=get_extra_info({**default_extra, "payload": payload}),
            ),
        )

        private_key = self.ssh_service.decrypt_payload(keypair.ss58_address, private_key)
        pkey = asyncssh.import_private_key(private_key)

        async with asyncssh.connect(
            host=executor_info.address,
            port=executor_info.ssh_port,
            username=executor_info.ssh_username,
            client_keys=[pkey],
            known_hosts=None,
        ) as ssh_client:
            await ssh_client.run(f"docker start {payload.container_name}")
            logger.info(
                _m(
                    "Started Docker Container",
                    extra=get_extra_info(
                        {**default_extra, "container_name": payload.container_name}
                    ),
                ),
            )

    async def delete_container(
        self,
        payload: ContainerDeleteRequest,
        executor_info: ExecutorSSHInfo,
        keypair: bittensor.Keypair,
        private_key: str,
    ):
        default_extra = {
            "miner_hotkey": payload.miner_hotkey,
            "executor_uuid": payload.executor_id,
            "executor_ip_address": executor_info.address,
            "executor_port": executor_info.port,
            "executor_ssh_username": executor_info.ssh_username,
            "executor_ssh_port": executor_info.ssh_port,
        }

        logger.info(
            _m(
                "Delete Docker Container",
                extra=get_extra_info({**default_extra, "payload": str(payload)}),
            ),
        )

        private_key = self.ssh_service.decrypt_payload(keypair.ss58_address, private_key)
        pkey = asyncssh.import_private_key(private_key)

        async with asyncssh.connect(
            host=executor_info.address,
            port=executor_info.ssh_port,
            username=executor_info.ssh_username,
            client_keys=[pkey],
            known_hosts=None,
        ) as ssh_client:
            # await ssh_client.run(f"docker stop {payload.container_name}")
            await ssh_client.run(f"docker rm {payload.container_name} -f")
            await ssh_client.run(f"docker volume rm {payload.volume_name} -f")

            logger.info(
                _m(
                    "Deleted Docker Container",
                    extra=get_extra_info(
                        {
                            **default_extra,
                            "container_name": payload.container_name,
                            "volume_name": payload.volume_name,
                        }
                    ),
                ),
            )

            await self.redis_service.remove_rented_machine(
                RentedMachine(
                    miner_hotkey=payload.miner_hotkey,
                    executor_id=payload.executor_id,
                    executor_ip_address=executor_info.address,
                    executor_ip_port=str(executor_info.port),
                )
            )

    async def get_docker_hub_digests(self, repositories) -> dict[str, str]:
        """Retrieve all tags and their corresponding digests from Docker Hub."""
        all_digests = {}  # Initialize a dictionary to store all tag-digest pairs

        async with aiohttp.ClientSession() as session:
            for repo in repositories:
                try:
                    # Split repository and tag if specified
                    if ":" in repo:
                        repository, specified_tag = repo.split(":", 1)
                    else:
                        repository, specified_tag = repo, None

                    # Get authorization token
                    async with session.get(
                        f"https://auth.docker.io/token?service=registry.docker.io&scope=repository:{repository}:pull"
                    ) as token_response:
                        token_response.raise_for_status()
                        token = await token_response.json()
                        token = token.get("token")

                    # Find all tags if no specific tag is specified
                    if specified_tag is None:
                        async with session.get(
                            f"https://index.docker.io/v2/{repository}/tags/list",
                            headers={"Authorization": f"Bearer {token}"},
                        ) as tags_response:
                            tags_response.raise_for_status()
                            tags_data = await tags_response.json()
                            all_tags = tags_data.get("tags", [])
                    else:
                        all_tags = [specified_tag]

                    # Dictionary to store tag-digest pairs for the current repository
                    tag_digests = {}
                    for tag in all_tags:
                        # Get image digest
                        async with session.head(
                            f"https://index.docker.io/v2/{repository}/manifests/{tag}",
                            headers={
                                "Authorization": f"Bearer {token}",
                                "Accept": "application/vnd.docker.distribution.manifest.v2+json",
                            },
                        ) as manifest_response:
                            manifest_response.raise_for_status()
                            digest = manifest_response.headers.get("Docker-Content-Digest")
                            tag_digests[f"{repository}:{tag}"] = digest

                    # Update the all_digests dictionary with the current repository's tag-digest pairs
                    all_digests.update(tag_digests)

                except aiohttp.ClientError as e:
                    print(f"Error retrieving data for {repo}: {e}")

        return all_digests

    async def setup_ssh_access(
        self,
        ssh_client: asyncssh.SSHClientConnection,
        container_name: str,
        ip_address: str,
        username: str = "root",
        port_maps: list[tuple[int, int]] = None,
    ) -> tuple[bool, str, str]:
        """Generate an SSH key pair, add the public key to the Docker container, and check SSH connection."""

        my_key = "my_key"
        private_key, public_key = self.ssh_service.generate_ssh_key(my_key)

        public_key = public_key.decode("utf-8")
        private_key = private_key.decode("utf-8")

        private_key = self.ssh_service.decrypt_payload(my_key, private_key)
        pkey = asyncssh.import_private_key(private_key)

        await asyncio.sleep(5)

        command = f"docker exec {container_name} sh -c 'echo \"{public_key}\" >> /root/.ssh/authorized_keys'"

        result = await ssh_client.run(command)
        if result.exit_status != 0:
            log_text = "Error creating docker connection"
            log_status = "error"
            logger.error(log_text)

            return False, log_text, log_status

        port = 0
        for internal, external in port_maps:
            if internal == 22:
                port = external
        # Check SSH connection
        try:
            async with asyncssh.connect(
                host=ip_address,
                port=port,
                username=username,
                client_keys=[pkey],
                known_hosts=None,
            ):
                log_status = "info"
                log_text = "SSH connection successful!"
                logger.info(
                    _m(
                        log_text,
                        extra={
                            "container_name": container_name,
                            "ip_address": ip_address,
                            "port_maps": port_maps,
                        },
                    )
                )
                return True, log_text, log_status
        except Exception as e:
            log_text = "SSH connection failed"
            log_status = "error"
            logger.error(
                _m(
                    log_text,
                    extra={
                        "container_name": container_name,
                        "ip_address": ip_address,
                        "port_maps": port_maps,
                        "error": str(e),
                    },
                )
            )
            return False, log_text, log_status<|MERGE_RESOLUTION|>--- conflicted
+++ resolved
@@ -21,15 +21,11 @@
 from protocol.vc_protocol.compute_requests import RentedMachine
 
 from core.utils import _m, get_extra_info
-<<<<<<< HEAD
 from services.redis_service import (
     RedisService,
     AVAILABLE_PORT_MAPS_PREFIX,
     STREAMING_LOG_CHANNEL,
 )
-=======
-from services.redis_service import AVAILABLE_PORT_MAPS_PREFIX, RedisService
->>>>>>> a45ea81e
 from services.ssh_service import SSHService
 
 logger = logging.getLogger(__name__)
@@ -80,7 +76,6 @@
             logger.error(f"Error generating port mappings: {e}", exc_info=True)
             return []
 
-<<<<<<< HEAD
     async def execute_and_stream_logs(
         self,
         ssh_client: asyncssh.SSHClientConnection,
@@ -154,9 +149,12 @@
 
             if not self.logs_time_clock_set:
                 break
-=======
+
     async def check_container_running(
-        self, ssh_client: asyncssh.SSHClientConnection, container_name: str, timeout: int = 10
+        self,
+        ssh_client: asyncssh.SSHClientConnection,
+        container_name: str,
+        timeout: int = 10
     ):
         """Check if the container is running"""
         start_time = time.time()
@@ -166,7 +164,6 @@
                 return True
             await asyncio.sleep(1)
         return False
->>>>>>> a45ea81e
 
     async def create_container(
         self,
