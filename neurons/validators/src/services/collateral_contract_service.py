--- conflicted
+++ resolved
@@ -33,18 +33,10 @@
         }
 
         try:
-<<<<<<< HEAD
-            evm_address = self.subtensor_client.get_associated_evm_address(miner_hotkey)
-
-            if evm_address is None:
-=======
-            from core.validator import Validator
-            validator = Validator()
-            evm_address_map = validator.evm_address_map
+            evm_address_map = self.subtensor_client.evm_address_map
             print("evm_address_map", evm_address_map)
             if miner_hotkey in evm_address_map:
                 evm_address = evm_address_map[miner_hotkey]
->>>>>>> 32cb6729
                 self._log_error(
                     f"Evm address {evm_address} found that is associated to this miner hotkey {miner_hotkey}",
                     default_extra,
