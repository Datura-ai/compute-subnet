--- conflicted
+++ resolved
@@ -643,7 +643,6 @@
                 "Error creating task for executor",
                 extra=get_extra_info({**default_extra, "error": str(e)}),
             )
-<<<<<<< HEAD
 
             try:
                 key = f"{AVAILABLE_PORTS_PREFIX}:{miner_info.miner_hotkey}:{executor_info.uuid}"
@@ -651,8 +650,6 @@
             except:
                 pass
 
-            return None, executor_info, 0, miner_info.job_batch_id, log_status, log_text
-=======
             return (
                 None,
                 executor_info,
@@ -662,7 +659,6 @@
                 log_status,
                 log_text,
             )
->>>>>>> 8bc13235
 
     async def _run_task(
         self,
