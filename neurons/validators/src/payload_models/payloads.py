import enum

from datura.requests.base import BaseRequest
from pydantic import BaseModel, field_validator


class CustomOptions(BaseModel):
    volumes: list[str] | None = None
    environment: dict[str, str] | None = None
    entrypoint: str | None = None
    internal_ports: list[int] | None = None
    startup_commands: str | None = None
    shm_size: str | None = None


class MinerJobRequestPayload(BaseModel):
    job_batch_id: str
    miner_hotkey: str
    miner_coldkey: str
    miner_address: str
    miner_port: int


class MinerJobEnryptedFiles(BaseModel):
    encrypt_key: str
    all_keys: dict
    tmp_directory: str
    machine_scrape_file_name: str
<<<<<<< HEAD
    score_file_name: str
=======
    # score_file_name: str
    verifier_file_name: str
>>>>>>> e86c4076


class ResourceType(BaseModel):
    cpu: int
    gpu: int
    memory: str
    volume: str

    @field_validator("cpu", "gpu")
    def validate_positive_int(cls, v: int) -> int:
        if v < 0:
            raise ValueError(f"{v} should be a valid non-negative integer string.")
        return v

    @field_validator("memory", "volume")
    def validate_memory_format(cls, v: str) -> str:
        if not v[:-2].isdigit() or v[-2:].upper() not in ["MB", "GB"]:
            raise ValueError(f"{v} is not a valid format.")
        return v


class ContainerRequestType(enum.Enum):
    ContainerCreateRequest = "ContainerCreateRequest"
    ContainerStartRequest = "ContainerStartRequest"
    ContainerStopRequest = "ContainerStopRequest"
    ContainerDeleteRequest = "ContainerDeleteRequest"
    AddSshPublicKey = "AddSshPublicKey"
    DuplicateExecutorsResponse = "DuplicateExecutorsResponse"


class ContainerBaseRequest(BaseRequest):
    message_type: ContainerRequestType
    miner_hotkey: str
    miner_address: str | None = None
    miner_port: int | None = None
    executor_id: str


class ContainerCreateRequest(ContainerBaseRequest):
    message_type: ContainerRequestType = ContainerRequestType.ContainerCreateRequest
    docker_image: str
    user_public_keys: list[str] = []
    custom_options: CustomOptions | None = None
    debug: bool | None = None
    volume_name: str | None = None  # when edit pod, volume_name is required


class ContainerStartRequest(ContainerBaseRequest):
    message_type: ContainerRequestType = ContainerRequestType.ContainerStartRequest
    container_name: str


class AddSshPublicKeyRequest(ContainerBaseRequest):
    message_type: ContainerRequestType = ContainerRequestType.AddSshPublicKey
    container_name: str
    user_public_keys: list[str] = []


class ContainerStopRequest(ContainerBaseRequest):
    message_type: ContainerRequestType = ContainerRequestType.ContainerStopRequest
    container_name: str


class ContainerDeleteRequest(ContainerBaseRequest):
    message_type: ContainerRequestType = ContainerRequestType.ContainerDeleteRequest
    container_name: str
    volume_name: str


class ContainerResponseType(enum.Enum):
    ContainerCreated = "ContainerCreated"
    ContainerStarted = "ContainerStarted"
    ContainerStopped = "ContainerStopped"
    ContainerDeleted = "ContainerDeleted"
    SshPubKeyAdded = "SshPubKeyAdded"
    FailedRequest = "FailedRequest"


class ContainerBaseResponse(BaseRequest):
    message_type: ContainerResponseType
    miner_hotkey: str
    executor_id: str


class ContainerCreated(ContainerBaseResponse):
    message_type: ContainerResponseType = ContainerResponseType.ContainerCreated
    container_name: str
    volume_name: str
    port_maps: list[tuple[int, int]]


class ContainerStarted(ContainerBaseResponse):
    message_type: ContainerResponseType = ContainerResponseType.ContainerStarted
    container_name: str


class ContainerStopped(ContainerBaseResponse):
    message_type: ContainerResponseType = ContainerResponseType.ContainerStopped
    container_name: str


class ContainerDeleted(ContainerBaseResponse):
    message_type: ContainerResponseType = ContainerResponseType.ContainerDeleted
    container_name: str
    volume_name: str


class SshPubKeyAdded(ContainerBaseResponse):
    message_type: ContainerResponseType = ContainerResponseType.SshPubKeyAdded
    user_public_keys: list[str] = []


class FailedContainerErrorCodes(enum.Enum):
    UnknownError = "UnknownError"
    NoSshKeys = "NoSshKeys"
    ContainerNotRunning = "ContainerNotRunning"
    NoPortMappings = "NoPortMappings"
    InvalidExecutorId = "InvalidExecutorId"
    ExceptionError = "ExceptionError"
    FailedMsgFromMiner = "FailedMsgFromMiner"
    RentingInProgress = "RentingInProgress"


class FailedContainerErrorTypes(enum.Enum):
    ContainerCreationFailed = "ContainerCreationFailed"
    ContainerDeletionFailed = "ContainerDeletionFailed"
    ContainerStopFailed = "ContainerStopFailed"
    ContainerStartFailed = "ContainerStartFailed"
    AddSSkeyFailed = "AddSSkeyFailed"
    UnknownRequest = "UnknownRequest"


class FailedContainerRequest(ContainerBaseResponse):
    message_type: ContainerResponseType = ContainerResponseType.FailedRequest
    error_type: FailedContainerErrorTypes = FailedContainerErrorTypes.ContainerCreationFailed
    msg: str
    error_code: FailedContainerErrorCodes | None = None


class DuplicateExecutorsResponse(BaseModel):
    message_type: ContainerRequestType = ContainerRequestType.DuplicateExecutorsResponse
    executors: dict[str, list]
    rental_succeed_executors: list[str] | None = None<|MERGE_RESOLUTION|>--- conflicted
+++ resolved
@@ -26,12 +26,6 @@
     all_keys: dict
     tmp_directory: str
     machine_scrape_file_name: str
-<<<<<<< HEAD
-    score_file_name: str
-=======
-    # score_file_name: str
-    verifier_file_name: str
->>>>>>> e86c4076
 
 
 class ResourceType(BaseModel):
