# Executor

## Setup project
### Requirements
* Setup ubuntu on hardware with a 24GB minimum VRAM GPU
* CPU: 4 cores
* RAM: 8GB
* Storage: 50GB minimum

### Step 1: install Python is Python3
` sudo apt install python-is-python3 `

### Step 2: Install Docker
Add Docker's official GPG key:
```
sudo apt-get update
sudo apt-get install ca-certificates curl
sudo install -m 0755 -d /etc/apt/keyrings
sudo curl -fsSL https://download.docker.com/linux/ubuntu/gpg -o /etc/apt/keyrings/docker.asc
sudo chmod a+r /etc/apt/keyrings/docker.asc
```

Add the repository to Apt sources:
```
echo \
  "deb [arch=$(dpkg --print-architecture) signed-by=/etc/apt/keyrings/docker.asc] https://download.docker.com/linux/ubuntu \
  $(. /etc/os-release && echo "$VERSION_CODENAME") stable" | \
  sudo tee /etc/apt/sources.list.d/docker.list > /dev/null
sudo apt-get update

sudo apt-get install docker-ce docker-ce-cli containerd.io docker-buildx-plugin docker-compose-plugin
```

test Docker install
`sudo docker run hello-world`

add user to docker group
```
sudo groupadd docker
sudo usermod -aG docker $USER
```

Logout and login

### Step 3: Install NVIDIA driver and CUDA driver

Cleanup any previous install
```
sudo apt autoremove cuda* nvidia* --purge
sudo /usr/bin/nvidia-uninstall
sudo /usr/local/cuda-X.Y/bin/cuda-uninstall
```

Install (for Ubuntu 24.04)
```
curl -fSsL https://developer.download.nvidia.com/compute/cuda/repos/ubuntu2404/x86_64/3bf863cc.pub | sudo gpg --dearmor | sudo tee /usr/share/keyrings/nvidia-drivers.gpg > /dev/null 2>&1

echo 'deb [signed-by=/usr/share/keyrings/nvidia-drivers.gpg] https://developer.download.nvidia.com/compute/cuda/repos/ubuntu2404/x86_64/ /' | sudo tee /etc/apt/sources.list.d/nvidia-drivers.list

sudo apt update
```

CUDA toolkit
```
sudo apt install nvidia-driver-<latest_version>
sudo apt install cuda-drivers-<latest_version>
sudo apt install cuda
sudo apt install -y nvidia-docker2
sudo apt-get install -y nvidia-container-toolkit

sudo reboot
```

### Step 4: Clone project

```
git clone https://github.com/Datura-ai/compute-subnet.git
```

### Step 5: Install Required Tools

Run following command to install required tools: 
```shell
cd compute-subnet && chmod +x scripts/install_executor_on_ubuntu.sh && scripts/install_executor_on_ubuntu.sh
```

if you don't have sudo on your machine, run
```shell
sed -i 's/sudo //g' scripts/install_executor_on_ubuntu.sh
```
to remove sudo from the setup script commands

<<<<<<< HEAD
### Step 6: Install Bittensor
```
python3 -m venv bt_venv
source bt_venv/bin/activate
pip install bittensor
```

### Step 7: Install and Run
=======
### Step 3: Configure Docker for Nvidia

Please follow [this](https://stackoverflow.com/questions/72932940/failed-to-initialize-nvml-unknown-error-in-docker-after-few-hours) to setup docker for nvidia properly 


### Step 4: Install and Run
>>>>>>> 52900ca3

* Go to executor root
```shell
cd neurons/executor
```

* Add .env in the project
```shell
cp .env.template .env
```

Add the correct miner wallet hotkey for `MINER_HOTKEY_SS58_ADDRESS`.
You can change the ports for `INTERNAL_PORT`, `EXTERNAL_PORT`, `SSH_PORT` based on your need.

```
INTERNAL_PORT: any non use internal port of your executor docker container
EXTERNAL_PORT: any non use external expose port of your executor docker container
SSH_PORT: ssh access port of your executor docker container
MINER_HOTKEY_SS58_ADDRESS: your SS58 hotkey address
```

* Run project
```shell
docker compose up -d
```
### Add Executor to Miner
You have to register to the subnet before adding the executor to the miner

`btcli subnet register --netuid <your_preferred_netuid>  --wallet.name  <your_coldkey> --wallet.hotkey <your_hotkey>`

On your Executor machine, run:
```
docker exec -it miners-miner-runner-1 sh

docker compose up -d
```

validator hotkey list: https://taomarketcap.com/subnets/51/validators
`docker exec miner-miner-1 python /root/app/src/cli.py add-executor --address <your-executor-public-ip-address> --port <your-executor-port> --validator <validator-hotkey-selected-from-list>`
<|MERGE_RESOLUTION|>--- conflicted
+++ resolved
@@ -90,7 +90,7 @@
 ```
 to remove sudo from the setup script commands
 
-<<<<<<< HEAD
+
 ### Step 6: Install Bittensor
 ```
 python3 -m venv bt_venv
@@ -99,14 +99,6 @@
 ```
 
 ### Step 7: Install and Run
-=======
-### Step 3: Configure Docker for Nvidia
-
-Please follow [this](https://stackoverflow.com/questions/72932940/failed-to-initialize-nvml-unknown-error-in-docker-after-few-hours) to setup docker for nvidia properly 
-
-
-### Step 4: Install and Run
->>>>>>> 52900ca3
 
 * Go to executor root
 ```shell
