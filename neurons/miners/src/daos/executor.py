from typing import Optional
from daos.base import BaseDao
from models.executor import Executor


class ExecutorDao(BaseDao):
    def save(self, executor: Executor) -> Executor:
        self.session.add(executor)
        self.session.commit()
        self.session.refresh(executor)
        return executor

<<<<<<< HEAD
    def get_executors_for_validator(self, validator_key: str, executor_id: Optional[str] = None) -> list[Executor]:
=======
    def delete_by_address_port(self, address: str, port: int) -> None:
        executor = self.session.query(Executor).filter_by(address=address, port=port).first()
        if executor:
            self.session.delete(executor)
            self.session.commit()

    def get_executors_for_validator(self, validator_key: str) -> list[Executor]:
>>>>>>> c2621aac
        """Get executors that opened to valdiator

        Args:
            validator_key (str): validator hotkey string

        Return:
            List[Executor]: list of Executors
        """
        if executor_id:
            return list(self.session.query(Executor).filter_by(validator=validator_key, uuid=executor_id))

        return list(self.session.query(Executor).filter_by(validator=validator_key))<|MERGE_RESOLUTION|>--- conflicted
+++ resolved
@@ -10,17 +10,14 @@
         self.session.refresh(executor)
         return executor
 
-<<<<<<< HEAD
-    def get_executors_for_validator(self, validator_key: str, executor_id: Optional[str] = None) -> list[Executor]:
-=======
     def delete_by_address_port(self, address: str, port: int) -> None:
-        executor = self.session.query(Executor).filter_by(address=address, port=port).first()
+        executor = self.session.query(Executor).filter_by(
+            address=address, port=port).first()
         if executor:
             self.session.delete(executor)
             self.session.commit()
 
-    def get_executors_for_validator(self, validator_key: str) -> list[Executor]:
->>>>>>> c2621aac
+    def get_executors_for_validator(self, validator_key: str, executor_id: Optional[str] = None) -> list[Executor]:
         """Get executors that opened to valdiator
 
         Args:
